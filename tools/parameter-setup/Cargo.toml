--- conflicted
+++ resolved
@@ -20,14 +20,7 @@
 penumbra-stake = { path = "../../crates/core/component/stake/", features = [
     "component",
 ] }
-<<<<<<< HEAD
-ark-groth16 = "0.5"
-ark-serialize = "0.5"
-decaf377 = { git = "https://github.com/penumbra-zone/decaf377", branch = "arkworks-0.5", features = ["r1cs"] }
-rand_core = "0.6.4"
-=======
 ark-groth16 = { workspace = true }
 ark-serialize = { workspace = true }
 decaf377 = { workspace = true, features = ["r1cs"] }
-rand_core = { workspace = true }
->>>>>>> 63d1d33e
+rand_core = { workspace = true }